# Copyright (c) 2016-2023 Association of Universities for Research in Astronomy, Inc. (AURA)
# For license information see LICENSE or https://opensource.org/licenses/BSD-3-Clause

import bz2
import os
from copy import copy
from enum import Enum
import logging
<<<<<<< HEAD
=======
from tqdm import tqdm
>>>>>>> 0c3ea12c
from typing import List, Optional, Type

from astropy.time import Time, TimeDelta
from astropy import units as u
import numpy as np
import pandas as pd
from lucupy.helpers import lerp, lerp_degrees, lerp_enum, round_minute
from lucupy.minimodel import Site, CloudCover, ImageQuality
from lucupy.sky import night_events

from definitions import *

logger = logging.getLogger(__name__)
handler = logging.StreamHandler()
formatter = logging.Formatter('%(levelname)s - %(message)s')
handler.setFormatter(formatter)
logger.addHandler(handler)
logger.setLevel(logging.INFO)

<<<<<<< HEAD
MINUTE: TimeDelta = TimeDelta(60, format='sec')

=======
>>>>>>> 0c3ea12c

def val_to_float(data: str | float) -> Optional[float]:
    """
    Convert a CC value from a str or float to a value in the enum.
    CC values in the pandas dataset are generally 100 times the value in the CloudCover enum.
    """
    # If it is not a number, i.e. nan or None, return None.
    if pd.isna(data):
        return None

    # If it is a str, then it might be a set. If it is a set, eval it to get the set, and return the max.
    if type(data) == str and "{" in data:
        s = eval(data)
        value = max(s) / 100
<<<<<<< HEAD
        # if len(s) > 1:
        #     logger.warning(f'Collapsing CC {s} to {value}')
=======
        if len(s) > 1:
            logger.warning(f'Collapsing CC {s} to {value}')
>>>>>>> 0c3ea12c
        return value

    # Otherwise, it is a float, so return the value divided by 100.
    return float(data) / 100


<<<<<<< HEAD
def clean_gaps(night_rows: List, column_name: str, enum: Optional[Type[Enum]] = None) -> None:
=======
def clean_gaps(night_rows: List, column_name: str, enum: Type[Enum]) -> None:
>>>>>>> 0c3ea12c
    """
    Given a set of rows and a column, collect all the na entries from the rows in that column.
    Then perform a discrete linear interpolation to fill them in.
    """
    if pd.isna(night_rows[0][column_name]):
        night_rows[0][column_name] = 1.0
    if pd.isna(night_rows[-1][column_name]):
        night_rows[-1][column_name] = 1.0

    prev_row = None
    row_block = []
    for curr_row in night_rows:
        if prev_row is None:
            prev_row = curr_row
            continue

        # If we have an na value, append to the row block for processing.
        # Otherwise, process the row block and fill with the linear interpolation.
        if pd.isna(curr_row[column_name]):
            row_block.append(curr_row)
        else:
            if len(row_block) > 0:
                # Perform the linear interpolation and fill in the values.
<<<<<<< HEAD
                if enum is None:
                    lerp_entries = lerp(prev_row[column_name], curr_row[column_name], len(row_block))
                else:
                    lerp_entries = lerp_enum(enum, prev_row[column_name], curr_row[column_name], len(row_block))
=======
                lerp_entries = lerp_enum(enum, prev_row[column_name], curr_row[column_name], len(row_block))
                for row, value in zip(row_block, lerp_entries):
                    row[column_name] = value
                row_block = []
            prev_row = curr_row


def clean_lerp_gaps(night_rows: List, column_name: str) -> None:
    """
    Given a set of rows and a column, collect all the na entries from the rows in that column.
    Then perform a discrete linear interpolation to fill them in.
    """
    if pd.isna(night_rows[0][column_name]):
        night_rows[0][column_name] = 0.0
    if pd.isna(night_rows[-1][column_name]):
        night_rows[-1][column_name] = 0.0

    prev_row = None
    row_block = []
    for curr_row in night_rows:
        if prev_row is None:
            prev_row = curr_row
            continue

        # If we have an na value, append to the row block for processing.
        # Otherwise, process the row block and fill with the linear interpolation.
        if pd.isna(curr_row[column_name]):
            row_block.append(curr_row)
        else:
            if len(row_block) > 0:
                # Perform the linear interpolation and fill in the values.
                lerp_entries = lerp(prev_row[column_name], curr_row[column_name], len(row_block))
>>>>>>> 0c3ea12c
                for row, value in zip(row_block, lerp_entries):
                    row[column_name] = value
                row_block = []
            prev_row = curr_row


def process_files(site: Site, input_file_name: str, output_file_name: str) -> None:
    """
    Process a pandas dataset for Gemini so that it has complete data for the night between twilights.
    For any missing values at the beginning or end of the night, insert ANY.
    For any missing internal values, linearly interpolate between the enum values.
    """
    logger.info(f"*** Processing site: {site.name} ***")
    # Create the time grid for the site.
    start_time = Time(first_date)
    end_time = Time(last_date)
    time_grid = Time(np.arange(start_time.jd, end_time.jd + 1.0, (1.0 * u.day).value), format="jd")

    # Get all the twilights across the nights.
    _, _, _, twilight_evening_12, twilight_morning_12, _, _ = night_events(time_grid, site.location, site.timezone)

    # Calculate the length of each night in the same way as the Collector.
    time_starts = round_minute(twilight_evening_12, up=True)
    time_ends = round_minute(twilight_morning_12, up=True)

    with bz2.BZ2File(input_file_name, "rb") as input_file:
        df = pd.read_pickle(input_file)

        # Add timezone information to the time_stamp_col to get between to pass.
        df[time_stamp_col] = df[time_stamp_col].dt.tz_localize("UTC")

        # Create an empty row to fill in intermediate gaps.
        # We will have to copy and set the timestamp.
        # There are many rows where CC and / or IQ are nan or None. To handle these cases, we will interpolate over
        # the data after inserting all the empty rows.
        empty_row = copy(df.iloc[0])
        empty_row[iq_band_col] = None
        empty_row[cc_band_col] = None
        empty_row[wind_speed_col] = 0.0
        empty_row[wind_dir_col] = 0.0

        # Create a "bad" row with the worst conditions to fill in missing gaps at beginning / ends of nights or
        # rows for entirely missing days.
        bad_row = copy(empty_row)
        bad_row[iq_band_col] = 1.0
        bad_row[cc_band_col] = 1.0

        # Store the data by night.
        data_by_night = {}

        # Process each night.
        pd_minute = pd.Timedelta(minutes=1)
        pd_time_starts = pd.to_datetime(time_starts.isot, utc=True).to_numpy()
        pd_time_ends = pd.to_datetime(time_ends.isot, utc=True).to_numpy()
        assert(len(pd_time_ends) == len(pd_time_ends))

        time_slot_length = TimeDelta(1.0 * u.min)
        time_slot_length_days = time_slot_length.to(u.day).value

        # TODO: Does this really calculate the correct number of time slots? It seems we may sometimes be one short.
        # TODO: This will impact the NightEvents in the Scheduler.
        time_slots_per_night = ((time_ends.jd - time_starts.jd) / time_slot_length_days + 0.5).astype(int)

        for night_idx, pd_time_info in enumerate(zip(pd_time_starts, pd_time_ends)):
            pd_start_time, pd_end_time = pd_time_info

            # Night date
            curr_date = pd_start_time.date()

            pd_curr_time = pd_start_time

            # The rows for the night.
            night_rows = []

            # Get all the rows that fall between the twilights and sort the data by timestamp.
            night_df = df[
                df[time_stamp_col].between(pd_start_time, pd_end_time, inclusive="both")
            ]
            night_df.sort_values(by=time_stamp_col)

            # SPECIAL CASE: NO INPUT FOR NIGHT.
            if night_df.empty:
                # Loop from pd_start_time to pd_end_time, inserting the worst conditions.
                # TODO: Check to see what we should use for wind speed and direction.
                while pd_curr_time < pd_end_time:
                    new_row = copy(bad_row)
                    new_row[time_stamp_col] = pd_curr_time
                    night_rows.append(new_row)
                    pd_curr_time += pd_minute

                # Loop to next night.
                data_by_night[curr_date] = night_rows

                if time_slots_per_night[night_idx] != len(data_by_night[curr_date]):
                    logger.error(f'Site: {site}, Night: {curr_row}: Expected: {time_slots_per_night[night_idx]} '
                                 f'Actual: {len(data_by_night[curr_date])} (fully generated)')

                continue

            # *** REGULAR CASE: Some data for date. ***
            prev_row = None

            # Fill in any missing data at beginning of night.
            start_gaps = 0
            pd_first_time_in_frame = night_df.iloc[0][time_stamp_col]
            while pd_curr_time < pd_first_time_in_frame:
                start_gaps += 1
                new_row = copy(bad_row)
                new_row[time_stamp_col] = pd_curr_time
                night_rows.append(new_row)
                pd_curr_time += pd_minute
                prev_row = new_row

            # Iterate over the rows.
            for idx, curr_row in night_df.iterrows():
                curr_row[cc_band_col] = val_to_float(curr_row[cc_band_col])
                curr_row[iq_band_col] = val_to_float(curr_row[iq_band_col])
                if pd.isna(curr_row[wind_dir_col]) or pd.isna(curr_row[wind_speed_col]):
                    logger.warning(f'Missing wind data for {site.name} {curr_row[time_stamp_col]}: '
                                   f'speed={curr_row[wind_speed_col]}, dir={curr_row[wind_dir_col]}')

                # Check for jumps. These are in the data sets and not caused by the scripts.
                if prev_row is not None:
                    cc_prev = prev_row[cc_band_col]
                    cc_curr = curr_row[cc_band_col]
                    # if prev_row is not None and abs(curr_row[cc_band_col] - prev_row[cc_band_col]) >= 0.5:
                    if cc_curr is not None and cc_prev is not None and abs(cc_curr - cc_prev) >= 0.5:
                        logger.warning(f'CC jump for {site.name} {curr_row[time_stamp_col]}: {cc_prev} to {cc_curr}')

                    iq_prev = prev_row[iq_band_col]
                    iq_curr = curr_row[iq_band_col]
                    if iq_curr is not None and iq_prev is not None and abs(iq_curr - iq_prev) in {0.3, 0.65}:
                        logger.warning(f'IQ jump for {site.name} {curr_row[time_stamp_col]}: {cc_prev} to {cc_curr}')

                # Get the timestamp for the current row and determine if there is missing data.
                pd_next_time = curr_row[time_stamp_col]
                gaps = int((pd_next_time - pd_curr_time).total_seconds() / 60)

                # Fill in any gaps in wind data between the prev_row and the curr_row with linear interpolation.
                # We will take another pass through the data to fill in CC and IQ entries due to the abundance
                # of nan and None entries.
                if gaps > 0:
                    wind_dir = lerp_degrees(prev_row[wind_dir_col], curr_row[wind_dir_col], gaps)
                    wind_speed = lerp(prev_row[wind_speed_col], curr_row[wind_speed_col], gaps)

                    ii = 0
                    while ii < gaps:
                        new_row = copy(empty_row)
                        new_row[time_stamp_col] = pd_curr_time
                        new_row[wind_dir_col] = wind_dir[ii]
                        new_row[wind_speed_col] = wind_speed[ii]
                        night_rows.append(new_row)
                        ii += 1
                        pd_curr_time += pd_minute

                # Add the current row and designate it to the prev_row.
                # print(curr_row)
                night_rows.append(curr_row)
                prev_row = curr_row
                pd_curr_time = curr_row[time_stamp_col] + pd_minute

            end_gaps = 0
            while pd_curr_time < pd_end_time:
                end_gaps += 1
                new_row = copy(bad_row)
                new_row[time_stamp_col] = pd_curr_time
                night_rows.append(new_row)
                pd_curr_time += pd_minute

            # Clean up the gaps for IQ and CC.
            clean_gaps(night_rows, iq_band_col, ImageQuality)
            clean_gaps(night_rows, cc_band_col, CloudCover)
            clean_gaps(night_rows, wind_speed_col)
            clean_gaps(night_rows, wind_dir_col)

            # Now iterate over the night blocks to make sure every entry has valid data and that the entries are
            # spaced one minute apart.
            # TODO: We are having issues where the entries are spaced correctly, but one more row than expected is made.
            prev_row = None
            for curr_row in night_rows:
                if prev_row is not None:
                    difference = curr_row[time_stamp_col] - prev_row[time_stamp_col]
                    assert(difference == MINUTE)
                assert(not pd.isna(curr_row[iq_band_col]))
                assert(not pd.isna(curr_row[cc_band_col]))
                assert(not pd.isna(curr_row[wind_dir_col]))
                assert(not pd.isna(curr_row[wind_speed_col]))
                prev_row = curr_row

            data_by_night[curr_date] = night_rows

<<<<<<< HEAD
            time_slot_difference = time_slots_per_night[night_idx] - len(night_rows)
            if time_slot_difference:
                # Get the expected values and convert to datetime to standardize.
                first_expected = time_starts[night_idx]
                first_expected.format = 'datetime'
                last_expected = time_ends[night_idx]
                last_expected.format = 'datetime'
                expected_slots = int((last_expected.datetime - first_expected.datetime).total_seconds() / 60 + 1)

                pd_first_actual = night_rows[0][time_stamp_col].to_pydatetime().replace(tzinfo=None)
                pd_last_actual = night_rows[-1][time_stamp_col].to_pydatetime().replace(tzinfo=None)
                first_actual = Time(pd_first_actual, scale='utc')
                last_actual = Time(pd_last_actual, scale='utc')
                actual_slots = int((last_actual.datetime - first_actual.datetime).total_seconds() / 60 + 1)

                logger.warning(f'Site: {site}, Night: {curr_date}: Expected: {time_slots_per_night[night_idx]} '
                               f'Actual: {len(data_by_night[curr_date])} (input), difference={time_slot_difference}\n'
                               f'\tFirst expected: {first_expected}, last expected: {last_expected}\n'
                               f'\tFirst actual:   {first_actual}, last actual:   {last_actual}\n'
                               f'\tCalc expected time slots: {expected_slots}, Calc actual time slots: {actual_slots}')
=======
            # Clean up the gaps for IQ and CC.
            clean_gaps(night_rows, iq_band_col, ImageQuality)
            clean_gaps(night_rows, cc_band_col, CloudCover)
            clean_lerp_gaps(night_rows, wind_speed_col)
            clean_lerp_gaps(night_rows, wind_dir_col)

            # Now iterate over the night blocks to make sure every entry has valid data.
            for curr_row in night_rows:
                assert(not pd.isna(curr_row[iq_band_col]))
                assert(not pd.isna(curr_row[cc_band_col]))
                assert(not pd.isna(curr_row[wind_dir_col]))
                assert(not pd.isna(curr_row[wind_speed_col]))
>>>>>>> 0c3ea12c

        # Flatten the data back down to a table.
        flattened_data = []
        for rows in data_by_night.values():
            flattened_data.extend(rows)

        # Convert back to a pandas dataframe and store.
        modified_df = pd.DataFrame(flattened_data)
        modified_df.to_pickle(output_file_name, compression="bz2")

<<<<<<< HEAD
        logger.info(f"*** Done processing site: {site.name} ***")
=======
        print("Done.")
>>>>>>> 0c3ea12c


def main():
    sites = (
        Site.GN,
        Site.GS,
    )
    in_files = [
        os.path.join("data", f)
        for f in ("gn_filtered.pickle.bz2", "gs_filtered.pickle.bz2",)
    ]
    out_files = [
        os.path.join("data", f)
        for f in ("gn_weather_data.pickle.bz2", "gs_weather_data.pickle.bz2",)
    ]

    for site, in_file, out_file in zip(sites, in_files, out_files):
        process_files(site, in_file, out_file)


if __name__ == "__main__":
    main()<|MERGE_RESOLUTION|>--- conflicted
+++ resolved
@@ -6,10 +6,6 @@
 from copy import copy
 from enum import Enum
 import logging
-<<<<<<< HEAD
-=======
-from tqdm import tqdm
->>>>>>> 0c3ea12c
 from typing import List, Optional, Type
 
 from astropy.time import Time, TimeDelta
@@ -29,11 +25,8 @@
 logger.addHandler(handler)
 logger.setLevel(logging.INFO)
 
-<<<<<<< HEAD
 MINUTE: TimeDelta = TimeDelta(60, format='sec')
 
-=======
->>>>>>> 0c3ea12c
 
 def val_to_float(data: str | float) -> Optional[float]:
     """
@@ -48,24 +41,13 @@
     if type(data) == str and "{" in data:
         s = eval(data)
         value = max(s) / 100
-<<<<<<< HEAD
-        # if len(s) > 1:
-        #     logger.warning(f'Collapsing CC {s} to {value}')
-=======
-        if len(s) > 1:
-            logger.warning(f'Collapsing CC {s} to {value}')
->>>>>>> 0c3ea12c
         return value
 
     # Otherwise, it is a float, so return the value divided by 100.
     return float(data) / 100
 
 
-<<<<<<< HEAD
 def clean_gaps(night_rows: List, column_name: str, enum: Optional[Type[Enum]] = None) -> None:
-=======
-def clean_gaps(night_rows: List, column_name: str, enum: Type[Enum]) -> None:
->>>>>>> 0c3ea12c
     """
     Given a set of rows and a column, collect all the na entries from the rows in that column.
     Then perform a discrete linear interpolation to fill them in.
@@ -89,45 +71,11 @@
         else:
             if len(row_block) > 0:
                 # Perform the linear interpolation and fill in the values.
-<<<<<<< HEAD
                 if enum is None:
                     lerp_entries = lerp(prev_row[column_name], curr_row[column_name], len(row_block))
                 else:
                     lerp_entries = lerp_enum(enum, prev_row[column_name], curr_row[column_name], len(row_block))
-=======
-                lerp_entries = lerp_enum(enum, prev_row[column_name], curr_row[column_name], len(row_block))
-                for row, value in zip(row_block, lerp_entries):
-                    row[column_name] = value
-                row_block = []
-            prev_row = curr_row
-
-
-def clean_lerp_gaps(night_rows: List, column_name: str) -> None:
-    """
-    Given a set of rows and a column, collect all the na entries from the rows in that column.
-    Then perform a discrete linear interpolation to fill them in.
-    """
-    if pd.isna(night_rows[0][column_name]):
-        night_rows[0][column_name] = 0.0
-    if pd.isna(night_rows[-1][column_name]):
-        night_rows[-1][column_name] = 0.0
-
-    prev_row = None
-    row_block = []
-    for curr_row in night_rows:
-        if prev_row is None:
-            prev_row = curr_row
-            continue
-
-        # If we have an na value, append to the row block for processing.
-        # Otherwise, process the row block and fill with the linear interpolation.
-        if pd.isna(curr_row[column_name]):
-            row_block.append(curr_row)
-        else:
-            if len(row_block) > 0:
-                # Perform the linear interpolation and fill in the values.
-                lerp_entries = lerp(prev_row[column_name], curr_row[column_name], len(row_block))
->>>>>>> 0c3ea12c
+            
                 for row, value in zip(row_block, lerp_entries):
                     row[column_name] = value
                 row_block = []
@@ -319,7 +267,6 @@
 
             data_by_night[curr_date] = night_rows
 
-<<<<<<< HEAD
             time_slot_difference = time_slots_per_night[night_idx] - len(night_rows)
             if time_slot_difference:
                 # Get the expected values and convert to datetime to standardize.
@@ -340,20 +287,6 @@
                                f'\tFirst expected: {first_expected}, last expected: {last_expected}\n'
                                f'\tFirst actual:   {first_actual}, last actual:   {last_actual}\n'
                                f'\tCalc expected time slots: {expected_slots}, Calc actual time slots: {actual_slots}')
-=======
-            # Clean up the gaps for IQ and CC.
-            clean_gaps(night_rows, iq_band_col, ImageQuality)
-            clean_gaps(night_rows, cc_band_col, CloudCover)
-            clean_lerp_gaps(night_rows, wind_speed_col)
-            clean_lerp_gaps(night_rows, wind_dir_col)
-
-            # Now iterate over the night blocks to make sure every entry has valid data.
-            for curr_row in night_rows:
-                assert(not pd.isna(curr_row[iq_band_col]))
-                assert(not pd.isna(curr_row[cc_band_col]))
-                assert(not pd.isna(curr_row[wind_dir_col]))
-                assert(not pd.isna(curr_row[wind_speed_col]))
->>>>>>> 0c3ea12c
 
         # Flatten the data back down to a table.
         flattened_data = []
@@ -364,11 +297,7 @@
         modified_df = pd.DataFrame(flattened_data)
         modified_df.to_pickle(output_file_name, compression="bz2")
 
-<<<<<<< HEAD
         logger.info(f"*** Done processing site: {site.name} ***")
-=======
-        print("Done.")
->>>>>>> 0c3ea12c
 
 
 def main():
